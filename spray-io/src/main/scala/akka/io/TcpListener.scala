/**
 * Copyright (C) 2009-2013 Typesafe Inc. <http://www.typesafe.com>
 */

package akka.io

import java.nio.channels.{ SocketChannel, SelectionKey, ServerSocketChannel }
import scala.annotation.tailrec
import scala.util.control.NonFatal
import akka.actor.{ Props, ActorLogging, ActorRef, Actor }
import akka.io.SelectionHandler._
import akka.io.Tcp._
import akka.io.IO.HasFailureMessage
import java.net.InetSocketAddress

/**
 * INTERNAL API
 */
private[io] object TcpListener {

  case class RegisterIncoming(channel: SocketChannel) extends HasFailureMessage {
    def failureMessage = FailedRegisterIncoming(channel)
  }

  case class FailedRegisterIncoming(channel: SocketChannel)

}

/**
 * INTERNAL API
 */
private[io] class TcpListener(selectorRouter: ActorRef,
                              tcp: TcpExt,
                              channelRegistry: ChannelRegistry,
                              bindCommander: ActorRef,
                              bind: Bind) extends Actor with ActorLogging {
  import TcpListener._
  import tcp.Settings._
  import bind._

  context.watch(handler) // sign death pact
  val channel = {
    val serverSocketChannel = ServerSocketChannel.open
    serverSocketChannel.configureBlocking(false)
    val socket = serverSocketChannel.socket
    options.foreach(_.beforeServerSocketBind(socket))
    try {
      socket.bind(localAddress, backlog)
      require(socket.getLocalSocketAddress.isInstanceOf[InetSocketAddress],
        s"bound to unknown SocketAddress [${socket.getLocalSocketAddress}]")
    } catch {
      case NonFatal(e) ⇒
        bindCommander ! bind.failureMessage
        log.error(e, "Bind failed for TCP channel on endpoint [{}]", localAddress)
        context.stop(self)
    }
    serverSocketChannel
  }
<<<<<<< HEAD
  channelRegistry.register(channel, SelectionKey.OP_ACCEPT)
  log.debug("Successfully bound to {}", endpoint)

  def receive: Receive = {
    case registration: ChannelRegistration ⇒
      bindCommander ! Bound
      context.become(bound(registration))
=======
  context.parent ! RegisterChannel(channel, SelectionKey.OP_ACCEPT)
  log.debug("Successfully bound to {}", localAddress)

  def receive: Receive = {
    case ChannelRegistered ⇒
      bindCommander ! Bound(channel.socket.getLocalSocketAddress.asInstanceOf[InetSocketAddress])
      context.become(bound)
>>>>>>> 92e4bf3c
  }

  def bound(registration: ChannelRegistration): Receive = {
    case ChannelAcceptable ⇒
      acceptAllPending(registration, BatchAcceptLimit)

    case FailedRegisterIncoming(socketChannel) ⇒
      log.warning("Could not register incoming connection since selector capacity limit is reached, closing connection")
      try socketChannel.close()
      catch {
        case NonFatal(e) ⇒ log.error(e, "Error closing channel")
      }

    case Unbind ⇒
      log.debug("Unbinding endpoint {}", localAddress)
      channel.close()
      sender ! Unbound
      log.debug("Unbound endpoint {}, stopping listener", localAddress)
      context.stop(self)
  }

  @tailrec final def acceptAllPending(registration: ChannelRegistration, limit: Int): Unit = {
    val socketChannel =
      if (limit > 0) {
        try channel.accept()
        catch {
          case NonFatal(e) ⇒ { log.error(e, "Accept error: could not accept new connection due to {}", e); null }
        }
      } else null
    if (socketChannel != null) {
      log.debug("New connection accepted")
      socketChannel.configureBlocking(false)
      def props(registry: ChannelRegistry) = Props(new TcpIncomingConnection(tcp, socketChannel, registry, handler, options))
      selectorRouter ! WorkerForCommand(RegisterIncoming(socketChannel), self, props)
      acceptAllPending(registration, limit - 1)
    } else registration.enableInterest(SelectionKey.OP_ACCEPT)
  }

  override def postStop() {
    try {
      if (channel.isOpen) {
        log.debug("Closing serverSocketChannel after being stopped")
        channel.close()
      }
    } catch {
      case NonFatal(e) ⇒ log.error(e, "Error closing ServerSocketChannel")
    }
  }

}<|MERGE_RESOLUTION|>--- conflicted
+++ resolved
@@ -56,23 +56,13 @@
     }
     serverSocketChannel
   }
-<<<<<<< HEAD
   channelRegistry.register(channel, SelectionKey.OP_ACCEPT)
-  log.debug("Successfully bound to {}", endpoint)
+  log.debug("Successfully bound to {}", localAddress)
 
   def receive: Receive = {
     case registration: ChannelRegistration ⇒
-      bindCommander ! Bound
+      bindCommander ! Bound(channel.socket.getLocalSocketAddress.asInstanceOf[InetSocketAddress])
       context.become(bound(registration))
-=======
-  context.parent ! RegisterChannel(channel, SelectionKey.OP_ACCEPT)
-  log.debug("Successfully bound to {}", localAddress)
-
-  def receive: Receive = {
-    case ChannelRegistered ⇒
-      bindCommander ! Bound(channel.socket.getLocalSocketAddress.asInstanceOf[InetSocketAddress])
-      context.become(bound)
->>>>>>> 92e4bf3c
   }
 
   def bound(registration: ChannelRegistration): Receive = {
