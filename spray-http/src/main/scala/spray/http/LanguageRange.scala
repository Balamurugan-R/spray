/*
 * Copyright (C) 2011-2013 spray.io
 * Based on code copyright (C) 2010-2011 by the BlueEyes Web Framework Team (http://github.com/jdegoes/blueeyes)
 *
 * Licensed under the Apache License, Version 2.0 (the "License");
 * you may not use this file except in compliance with the License.
 * You may obtain a copy of the License at
 *
 * http://www.apache.org/licenses/LICENSE-2.0
 *
 * Unless required by applicable law or agreed to in writing, software
 * distributed under the License is distributed on an "AS IS" BASIS,
 * WITHOUT WARRANTIES OR CONDITIONS OF ANY KIND, either express or implied.
 * See the License for the specific language governing permissions and
 * limitations under the License.
 */

package spray.http

sealed abstract class LanguageRange extends ValueRenderable {
  def primaryTag: String
  def subTags: Seq[String]
  def matches(lang: Language): Boolean
  def render[R <: Rendering](r: R): r.type = {
    r ~~ primaryTag
    if (subTags.nonEmpty) subTags.foreach(r ~~ '-' ~~ _)
    r
  }
}

case class Language(primaryTag: String, subTags: String*) extends LanguageRange {
  def matches(lang: Language): Boolean = lang == this
}

object LanguageRanges {

  case object `*` extends LanguageRange {
    def primaryTag = "*"
    def subTags = Nil
    def matches(lang: Language): Boolean = true
  }
<<<<<<< HEAD

  case class Language(primaryTag: String, subTags: String*) extends LanguageRange

=======
>>>>>>> af24d2fa
}<|MERGE_RESOLUTION|>--- conflicted
+++ resolved
@@ -21,7 +21,7 @@
   def primaryTag: String
   def subTags: Seq[String]
   def matches(lang: Language): Boolean
-  def render[R <: Rendering](r: R): r.type = {
+  def render[R <: Rendering](r: R): R = {
     r ~~ primaryTag
     if (subTags.nonEmpty) subTags.foreach(r ~~ '-' ~~ _)
     r
@@ -39,10 +39,4 @@
     def subTags = Nil
     def matches(lang: Language): Boolean = true
   }
-<<<<<<< HEAD
-
-  case class Language(primaryTag: String, subTags: String*) extends LanguageRange
-
-=======
->>>>>>> af24d2fa
 }