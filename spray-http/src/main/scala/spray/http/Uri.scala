/*
 * Copyright (C) 2011-2013 spray.io
 * Based on code copyright (C) 2010-2011 by the BlueEyes Web Framework Team (http://github.com/jdegoes/blueeyes)
 *
 * Licensed under the Apache License, Version 2.0 (the "License");
 * you may not use this file except in compliance with the License.
 * You may obtain a copy of the License at
 *
 * http://www.apache.org/licenses/LICENSE-2.0
 *
 * Unless required by applicable law or agreed to in writing, software
 * distributed under the License is distributed on an "AS IS" BASIS,
 * WITHOUT WARRANTIES OR CONDITIONS OF ANY KIND, either express or implied.
 * See the License for the specific language governing permissions and
 * limitations under the License.
 */

package spray.http

import java.lang.{ StringBuilder ⇒ JStringBuilder }
import java.nio.charset.Charset
import scala.annotation.tailrec
import scala.collection.{ mutable, LinearSeqOptimized }
import scala.collection.immutable.LinearSeq
import spray.http.parser.{ ParserInput, UriParser }
import UriParser._
import Uri._

/**
 * An immutable model of an internet URI as defined by http://tools.ietf.org/html/rfc3986.
 * All members of this class represent the *decoded* URI elements (i.e. without percent-encoding).
 */
sealed abstract case class Uri(scheme: String, authority: Authority, path: Path, query: Query,
                               fragment: Option[String]) extends ToStringRenderable {

  def isAbsolute: Boolean = !isRelative
  def isRelative: Boolean = scheme.isEmpty
  def isEmpty: Boolean

  def inspect: String = "Uri(scheme=" + scheme + ", authority=" + authority + ", path=" + path + ", query=" + query + ", fragment=" + fragment + ")"

  /**
   * Returns a copy of this Uri with the given components.
   */
  def copy(scheme: String = scheme, authority: Authority = authority, path: Path = path,
           query: Query = query, fragment: Option[String] = fragment): Uri =
    Uri(scheme, authority, path, query, fragment)

  /**
   * Returns a new absolute Uri that is the result of the resolution process defined by
   * http://tools.ietf.org/html/rfc3986#section-5.2.2
   * The given base Uri must be absolute.
   */
  def resolvedAgainst(base: Uri): Uri =
    resolve(scheme, authority.userinfo, authority.host, authority.port, path, query, fragment, base)

  def render[R <: Rendering](r: R): R = render(r, UTF8)

  /**
   * Renders this Uri into the given Renderer as defined by http://tools.ietf.org/html/rfc3986.
   * All Uri components are encoded and joined as required by the spec. The given charset is used to
   * produce percent-encoded representations of potentially existing non-ASCII characters in the
   * different components.
   */
  def render[R <: Rendering](r: R, charset: Charset): R = {
    renderWithoutFragment(r, charset)
    if (fragment.isDefined) encode(r ~~ '#', fragment.get, charset, QUERY_FRAGMENT_CHAR)
    r
  }

  /**
   * Renders this Uri (without the fragment component) into the given Renderer as defined by
   * http://tools.ietf.org/html/rfc3986.
   * All Uri components are encoded and joined as required by the spec. The given charset is used to
   * produce percent-encoded representations of potentially existing non-ASCII characters in the
   * different components.
   */
  def renderWithoutFragment[R <: Rendering](r: R, charset: Charset): R = {
    if (isAbsolute) r ~~ scheme ~~ ':'
    authority.render(r, scheme, charset)
    path.render(r, charset, encodeFirstSegmentColons = isRelative)
    if (!query.isEmpty) query.render(r ~~ '?', charset)
    r
  }

  /**
   * Converts this URI to an "effective HTTP request URI" as defined by
   * http://tools.ietf.org/html/draft-ietf-httpbis-p1-messaging-22#section-5.5.
   */
  def toEffectiveHttpRequestUri(securedConnection: Boolean, hostHeaderHost: Host, hostHeaderPort: Int,
                                defaultAuthority: Authority = Authority.Empty): Uri =
    effectiveHttpRequestUri(scheme, authority.host, authority.port, path, query, fragment, securedConnection,
      hostHeaderHost, hostHeaderPort, defaultAuthority)
}

object Uri {
  object Empty extends Uri("", Authority.Empty, Path.Empty, Query.Empty, None) {
    def isEmpty = true
  }

  val / : Uri = "/"

  /**
   * Parses a valid URI string into a normalized URI reference as defined
   * by http://tools.ietf.org/html/rfc3986#section-4.1.
   * Percent-encoded octets are UTF-8 decoded.
   * Accepts unencoded visible 7-bit ASCII characters in addition to the RFC.
   * If the given string is not a valid URI the method throws an `IllegalUriException`.
   */
  implicit def apply(input: String): Uri = apply(input: ParserInput, UTF8, Uri.ParsingMode.Relaxed)

  /**
   * Parses a valid URI string into a normalized URI reference as defined
   * by http://tools.ietf.org/html/rfc3986#section-4.1.
   * Percent-encoded octets are decoded using the given charset (where specified by the RFC).
   * Accepts unencoded visible 7-bit ASCII characters in addition to the rfc.
   * If the given string is not a valid URI the method throws an `IllegalUriException`.
   */
  def apply(input: ParserInput): Uri = apply(input, UTF8, Uri.ParsingMode.Relaxed)

  /**
   * Parses a valid URI string into a normalized URI reference as defined
   * by http://tools.ietf.org/html/rfc3986#section-4.1.
   * Percent-encoded octets are decoded using the given charset (where specified by the RFC).
   * If strict is `false`, accepts unencoded visible 7-bit ASCII characters in addition to the RFC.
   * If the given string is not a valid URI the method throws an `IllegalUriException`.
   */
  def apply(input: ParserInput, mode: Uri.ParsingMode): Uri = apply(input, UTF8, mode)

  /**
   * Parses a valid URI string into a normalized URI reference as defined
   * by http://tools.ietf.org/html/rfc3986#section-4.1.
   * Percent-encoded octets are decoded using the given charset (where specified by the RFC).
   * If strict is `false`, accepts unencoded visible 7-bit ASCII characters in addition to the RFC.
   * If the given string is not a valid URI the method throws an `IllegalUriException`.
   */
  def apply(input: ParserInput, charset: Charset, mode: Uri.ParsingMode): Uri =
    new UriParser(input, charset, mode).parseReference()

  /**
   * Creates a new Uri instance from the given components.
   * All components are verified and normalized.
   * If the given combination of components does not constitute a valid URI as defined by
   * http://tools.ietf.org/html/rfc3986 the method throws an `IllegalUriException`.
   */
  def apply(scheme: String = "", authority: Authority = Authority.Empty, path: Path = Path.Empty,
            query: Query = Query.Empty, fragment: Option[String] = None): Uri = {
    val p = verifyPath(path, scheme, authority.host)
    Impl(
      scheme = normalizeScheme(scheme),
      authority = authority.normalizedFor(scheme),
      path = if (scheme.isEmpty) p else collapseDotSegments(p),
      query = query,
      fragment = fragment)
  }

  /**
   * Creates a new Uri instance from the given components.
   * All components are verified and normalized.
   * If the given combination of components does not constitute a valid URI as defined by
   * http://tools.ietf.org/html/rfc3986 the method throws an `IllegalUriException`.
   */
  def from(scheme: String = "", userinfo: String = "", host: String = "", port: Int = 0, path: String = "",
           query: Query = Query.Empty, fragment: Option[String] = None,
           mode: Uri.ParsingMode = Uri.ParsingMode.Relaxed): Uri =
    apply(scheme, Authority(Host(host, mode), normalizePort(port, scheme), userinfo), Path(path), query, fragment)

  /**
   * Parses a string into a normalized absolute URI as defined by http://tools.ietf.org/html/rfc3986#section-4.3.
   * Percent-encoded octets are decoded using the given charset (where specified by the RFC).
   * If strict is `false`, accepts unencoded visible 7-bit ASCII characters in addition to the RFC.
   * If the given string is not a valid URI the method throws an `IllegalUriException`.
   */
  def parseAbsolute(input: ParserInput, charset: Charset = UTF8, mode: Uri.ParsingMode = Uri.ParsingMode.Relaxed): Uri =
    new UriParser(input, charset, mode).parseAbsolute()

  /**
   * Parses a string into a normalized URI reference that is immediately resolved against the given base URI as
   * defined by http://tools.ietf.org/html/rfc3986#section-5.2.
   * Note that the given base Uri must be absolute (i.e. define a scheme).
   * Percent-encoded octets are decoded using the given charset (where specified by the RFC).
   * If strict is `false`, accepts unencoded visible 7-bit ASCII characters in addition to the RFC.
   * If the given string is not a valid URI the method throws an `IllegalUriException`.
   */
  def parseAndResolve(string: ParserInput, base: Uri, charset: Charset = UTF8,
                      mode: Uri.ParsingMode = Uri.ParsingMode.Relaxed): Uri =
    new UriParser(string, charset, mode).parseAndResolveReference(base)

  /**
   * Parses the given string into an HTTP request target URI as defined by
   * http://tools.ietf.org/html/draft-ietf-httpbis-p1-messaging-22#section-5.3.
   * If strict is `false`, accepts unencoded visible 7-bit ASCII characters in addition to the RFC.
   * If the given string is not a valid URI the method throws an `IllegalUriException`.
   */
  def parseHttpRequestTarget(requestTarget: ParserInput, charset: Charset = UTF8,
                             mode: Uri.ParsingMode = Uri.ParsingMode.Relaxed): Uri =
    new UriParser(requestTarget, charset, mode).parseHttpRequestTarget()

  /**
   * Normalizes the given URI string by performing the following normalizations:
   * - the `scheme` and `host` components are converted to lowercase
   * - a potentially existing `port` component is removed if it matches one of the defined default ports for the scheme
   * - percent-encoded octets are decoded if allowed, otherwise they are converted to uppercase hex notation
   * - `.` and `..` path segments are resolved as far as possible
   *
   * If strict is `false`, accepts unencoded visible 7-bit ASCII characters in addition to the RFC.
   * If the given string is not a valid URI the method throws an `IllegalUriException`.
   */
  def normalize(uri: ParserInput, charset: Charset = UTF8, mode: Uri.ParsingMode = Uri.ParsingMode.Relaxed): String =
    apply(uri, charset, mode).render(new StringRendering, charset).get

  /**
   * Converts a set of URI components to an "effective HTTP request URI" as defined by
   * http://tools.ietf.org/html/draft-ietf-httpbis-p1-messaging-22#section-5.5.
   */
  def effectiveHttpRequestUri(scheme: String, host: Host, port: Int, path: Path, query: Query, fragment: Option[String],
                              securedConnection: Boolean, hostHeaderHost: Host, hostHeaderPort: Int,
                              defaultAuthority: Authority = Authority.Empty): Uri = {
    var _scheme = scheme
    var _host = host
    var _port = port
    if (_scheme.isEmpty) {
      _scheme = if (securedConnection) "https" else "http"
      if (_host.isEmpty) {
        if (hostHeaderHost.isEmpty) {
          _host = defaultAuthority.host
          _port = defaultAuthority.port
        } else {
          _host = hostHeaderHost
          _port = hostHeaderPort
        }
      }
    }
    Impl(_scheme, "", _host, _port, collapseDotSegments(path), query, fragment)
  }

  case class Authority(host: Host, port: Int = 0, userinfo: String = "") extends ToStringRenderable {
    def isEmpty = host.isEmpty
    def render[R <: Rendering](r: R): R = render(r, "", UTF8)
    def render[R <: Rendering](r: R, scheme: String, charset: Charset): R =
      if (isEmpty) r else {
        r ~~ '/' ~~ '/'
        if (!userinfo.isEmpty) encode(r, userinfo, charset, UNRESERVED | SUB_DELIM | COLON) ~~ '@'
        r ~~ host
        if (port != 0) normalizePort(port, scheme) match {
          case 0 ⇒ r
          case x ⇒ r ~~ ':' ~~ port
        }
        else r
      }
    def normalizedFor(scheme: String): Authority = {
      val normalizedPort = normalizePort(port, scheme)
      if (normalizedPort == port) this else copy(port = normalizedPort)
    }
  }
  object Authority {
    val Empty = Authority(Host.Empty)
  }

  sealed abstract class Host extends Renderable {
    def address: String
    def isEmpty: Boolean
    def toOption: Option[NonEmptyHost]
  }
  object Host {
    case object Empty extends Host {
      def address: String = ""
      def isEmpty = true
      def toOption = None
      def render[R <: Rendering](r: R): R = r
    }
    def apply(string: String, mode: Uri.ParsingMode = Uri.ParsingMode.Relaxed): Host =
      if (!string.isEmpty) {
        val parser = new UriParser(string, UTF8, mode)
        import parser._
        complete("URI host", host)
        _host
      } else Empty
  }
  sealed abstract class NonEmptyHost extends Host with ToStringRenderable {
    def isEmpty = false
    def toOption = Some(this)
  }
  case class IPv4Host(address: String) extends NonEmptyHost {
    require(!address.isEmpty, "address must not be empty")
    def render[R <: Rendering](r: R): R = r ~~ address
  }
  case class IPv6Host(address: String) extends NonEmptyHost {
    require(!address.isEmpty, "address must not be empty")
    def render[R <: Rendering](r: R): R = r ~~ '[' ~~ address ~~ ']'
  }
  case class NamedHost(address: String) extends NonEmptyHost {
    def render[R <: Rendering](r: R): R = encode(r, address, UTF8, UNRESERVED | SUB_DELIM)
  }

  sealed abstract class Path extends ToStringRenderable {
    type Head
    def isEmpty: Boolean
    def startsWithSlash: Boolean
    def startsWithSegment: Boolean
    def head: Head
    def tail: Path
    def length: Int
<<<<<<< HEAD
    def charCount: Int
    def render[R <: Rendering](r: R): R = render(r, UTF8, encodeFirstSegmentColons = false)
    def render[R <: Rendering](r: R, charset: Charset, encodeFirstSegmentColons: Boolean): R
=======
    def charCount: Int // count of decoded (!) chars, i.e. the ones contained directly in this high-level model
    def render[R <: Rendering](r: R): r.type = render(r, UTF8, encodeFirstSegmentColons = false)
    def render[R <: Rendering](r: R, charset: Charset, encodeFirstSegmentColons: Boolean): r.type
>>>>>>> fad2afd1
    def ::(c: Char): Path = { require(c == '/'); Path.Slash(this) }
    def ::(segment: String): Path
    def +(pathString: String): Path = this ++ Path(pathString)
    def ++(suffix: Path): Path
    def reverse: Path = reverseAndPrependTo(Path.Empty)
    def reverseAndPrependTo(prefix: Path): Path
    def /(segment: String): Path = this ++ Path.Slash(segment :: Path.Empty)
    def startsWith(that: Path): Boolean
    def dropChars(count: Int): Path
  }
  object Path {
    val SingleSlash = Slash(Empty)
    def / : Path = SingleSlash
    def /(path: Path): Path = Slash(path)
    def /(segment: String): Path = Slash(segment :: Empty)
    def apply(string: String, charset: Charset = UTF8): Path = {
      @tailrec def build(path: Path = Empty, ix: Int = string.length - 1, segmentEnd: Int = 0): Path =
        if (ix >= 0)
          if (string.charAt(ix) == '/')
            if (segmentEnd == 0) build(Slash(path), ix - 1)
            else build(Slash(decode(string.substring(ix + 1, segmentEnd), charset) :: path), ix - 1)
          else if (segmentEnd == 0) build(path, ix - 1, ix + 1)
          else build(path, ix - 1, segmentEnd)
        else if (segmentEnd == 0) path else decode(string.substring(0, segmentEnd), charset) :: path
      build()
    }
    def unapply(path: Path): Option[String] = Some(path.toString)
    def unapply(uri: Uri): Option[String] = unapply(uri.path)
    sealed abstract class SlashOrEmpty extends Path {
      def startsWithSegment = false
    }
    case object Empty extends SlashOrEmpty {
      type Head = Nothing
      def isEmpty = true
      def startsWithSlash = false
      def head: Head = throw new NoSuchElementException("head of empty path")
      def tail: Path = throw new UnsupportedOperationException("tail of empty path")
      def length = 0
      def charCount = 0
      def render[R <: Rendering](r: R, charset: Charset, encodeFirstSegmentColons: Boolean): R = r
      def ::(segment: String) = if (segment.isEmpty) this else Segment(segment, this)
      def ++(suffix: Path) = suffix
      def reverseAndPrependTo(prefix: Path) = prefix
      def startsWith(that: Path): Boolean = that.isEmpty
      def dropChars(count: Int) = this
    }
    case class Slash(tail: Path) extends SlashOrEmpty {
      type Head = Char
      def head = '/'
      def startsWithSlash = true
      def isEmpty = false
      def length: Int = tail.length + 1
      def charCount: Int = tail.charCount + 1
      def render[R <: Rendering](r: R, charset: Charset, encodeFirstSegmentColons: Boolean): R =
        tail.render(r ~~ '/', charset, encodeFirstSegmentColons = false)
      def ::(segment: String) = if (segment.isEmpty) this else Segment(segment, this)
      def ++(suffix: Path) = Slash(tail ++ suffix)
      def reverseAndPrependTo(prefix: Path) = tail.reverseAndPrependTo(Slash(prefix))
      def startsWith(that: Path): Boolean = that.isEmpty || that.startsWithSlash && tail.startsWith(that.tail)
      def dropChars(count: Int): Path = if (count < 1) this else tail.dropChars(count - 1)
    }
    case class Segment(head: String, tail: SlashOrEmpty) extends Path {
      if (head.isEmpty) throw new IllegalArgumentException("Path segment must not be empty")
      type Head = String
      def isEmpty = false
      def startsWithSlash = false
      def startsWithSegment = true
      def length: Int = tail.length + 1
      def charCount: Int = head.length + tail.charCount
      def render[R <: Rendering](r: R, charset: Charset, encodeFirstSegmentColons: Boolean): R = {
        val keep = if (encodeFirstSegmentColons) PATH_SEGMENT_CHAR & ~COLON else PATH_SEGMENT_CHAR
        tail.render(encode(r, head, charset, keep), charset, encodeFirstSegmentColons = false)
      }
      def ::(segment: String) = if (segment.isEmpty) this else Segment(segment + head, tail)
      def ++(suffix: Path) = head :: (tail ++ suffix)
      def reverseAndPrependTo(prefix: Path): Path = tail.reverseAndPrependTo(head :: prefix)
      def startsWith(that: Path): Boolean = that match {
        case Segment(`head`, t) ⇒ tail.startsWith(t)
        case Segment(h, Empty)  ⇒ head.startsWith(h)
        case x                  ⇒ x.isEmpty
      }
      def dropChars(count: Int): Path =
        if (count < 1) this
        else if (count >= head.length) tail.dropChars(count - head.length)
        else head.substring(count) :: tail
    }
    object ~ {
      def unapply(cons: Segment): Option[(String, Path)] = Some((cons.head, cons.tail))
      def unapply(cons: Slash): Option[(Char, Path)] = Some(('/', cons.tail))
    }
  }

  sealed abstract class Query extends LinearSeq[(String, String)] with LinearSeqOptimized[(String, String), Query]
      with ToStringRenderable {
    def key: String
    def value: String
    def +:(kvp: (String, String)) = Query.Cons(kvp._1, kvp._2, this)
    def get(key: String): Option[String] = {
      @tailrec def g(q: Query): Option[String] = if (q.isEmpty) None else if (q.key == key) Some(q.value) else g(q.tail)
      g(this)
    }
    def getOrElse(key: String, default: ⇒ String): String = {
      @tailrec def g(q: Query): String = if (q.isEmpty) default else if (q.key == key) q.value else g(q.tail)
      g(this)
    }
    def getAll(key: String): List[String] = {
      @tailrec def fetch(q: Query, result: List[String] = Nil): List[String] =
        if (q.isEmpty) result else fetch(q.tail, if (q.key == key) q.value :: result else result)
      fetch(this)
    }
    def toMultiMap: Map[String, List[String]] = {
      @tailrec def append(map: Map[String, List[String]], q: Query): Map[String, List[String]] =
        if (q.isEmpty) map else append(map.updated(q.key, q.value :: map.getOrElse(q.key, Nil)), q.tail)
      append(Map.empty, this)
    }
    def render[R <: Rendering](r: R): R = render(r, UTF8)
    def render[R <: Rendering](r: R, charset: Charset): R = {
      def enc(r: Rendering, s: String): r.type =
        encode(r, s, charset, QUERY_FRAGMENT_CHAR & ~(AMP | EQUAL | PLUS), replaceSpaces = true).asInstanceOf[r.type]
      @tailrec def append(q: Query): R =
        if (!q.isEmpty) {
          if (q ne this) r ~~ '&'
          enc(r, q.key)
          if (!q.value.isEmpty) enc(r ~~ '=', q.value)
          append(q.tail)
        } else r
      append(this)
    }
    override def newBuilder: mutable.Builder[(String, String), Query] = Query.newBuilder
  }
  object Query {
    /**
     * Parses the given String into a Query instance.
     * Note that this method will never return Query.Empty, even for the empty String.
     * Empty strings will be parsed to `("", "") +: Query.Empty`
     * If you want to allow for Query.Empty creation use the apply overload taking an `Option[String`.
     */
    def apply(string: String, mode: Uri.ParsingMode = Uri.ParsingMode.Relaxed): Query = {
      val parser = new UriParser(string, UTF8, mode)
      import parser._
      complete("Query", query)
      _query
    }
    def apply(input: Option[String]): Query = apply(input, Uri.ParsingMode.Relaxed)
    def apply(input: Option[String], mode: Uri.ParsingMode): Query = input match {
      case None         ⇒ Query.Empty
      case Some(string) ⇒ apply(string, mode)
    }
    def apply(kvp: (String, String)*): Query =
      kvp.foldRight(Query.Empty: Query) { case ((key, value), acc) ⇒ Cons(key, value, acc) }
    def apply(map: Map[String, String]): Query = apply(map.toSeq: _*)

    def newBuilder: mutable.Builder[(String, String), Query] = new mutable.Builder[(String, String), Query] {
      val b = mutable.ArrayBuffer.newBuilder[(String, String)]
      def +=(elem: (String, String)): this.type = { b += elem; this }
      def clear() = b.clear()
      def result() = apply(b.result(): _*)
    }

    case object Empty extends Query {
      def key = throw new NoSuchElementException("key of empty path")
      def value = throw new NoSuchElementException("value of empty path")
      override def isEmpty = true
      override def head = throw new NoSuchElementException("head of empty list")
      override def tail = throw new UnsupportedOperationException("tail of empty query")
    }
    case class Cons(key: String, value: String, override val tail: Query) extends Query {
      override def isEmpty = false
      override def head = (key, value)
    }
  }

  val defaultPorts: Map[String, Int] =
    Map("ftp" -> 21, "ssh" -> 22, "telnet" -> 23, "smtp" -> 25, "domain" -> 53, "tftp" -> 69, "http" -> 80,
      "pop3" -> 110, "nntp" -> 119, "imap" -> 143, "snmp" -> 161, "ldap" -> 389, "https" -> 443, "imaps" -> 993,
      "nfs" -> 2049).withDefaultValue(-1)

  sealed trait ParsingMode

  object ParsingMode {
    case object Strict extends ParsingMode
    case object Relaxed extends ParsingMode
    case object RelaxedWithRawQuery extends ParsingMode

    def apply(string: String): ParsingMode =
      string match {
        case "strict"                 ⇒ Strict
        case "relaxed"                ⇒ Relaxed
        case "relaxed-with-raw-query" ⇒ RelaxedWithRawQuery
        case x                        ⇒ throw new IllegalArgumentException(x + " is not a legal UriParsingMode")
      }
  }

  /////////////////////////////////// PRIVATE //////////////////////////////////////////

  // http://tools.ietf.org/html/rfc3986#section-5.2.2
  private[http] def resolve(scheme: String, userinfo: String, host: Host, port: Int, path: Path, query: Query,
                            fragment: Option[String], base: Uri): Uri = {
    require(base.isAbsolute, "Resolution base Uri must be absolute")
    if (scheme.isEmpty)
      if (host.isEmpty)
        if (path.isEmpty) {
          val q = if (query.isEmpty) base.query else query
          Impl(base.scheme, base.authority, base.path, q, fragment)
        } else {
          // http://tools.ietf.org/html/rfc3986#section-5.2.3
          def mergePaths(base: Uri, path: Path): Path =
            if (!base.authority.isEmpty && path.isEmpty) Path.Slash(path)
            else {
              import Path._
              def replaceLastSegment(p: Path, replacement: Path): Path = p match {
                case Path.Empty | Segment(_, Path.Empty) ⇒ replacement
                case Segment(string, tail)               ⇒ string :: replaceLastSegment(tail, replacement)
                case Slash(tail)                         ⇒ Slash(replaceLastSegment(tail, replacement))
              }
              replaceLastSegment(base.path, path)
            }
          val p = if (path.startsWithSlash) path else mergePaths(base, path)
          Impl(base.scheme, base.authority, collapseDotSegments(p), query, fragment)
        }
      else Impl(base.scheme, userinfo, host, port, collapseDotSegments(path), query, fragment)
    else Impl(scheme, userinfo, host, port, collapseDotSegments(path), query, fragment)
  }

  private[http] def encode[R <: Rendering](r: R, string: String, charset: Charset, keep: Int,
                                           replaceSpaces: Boolean = false): R = {
    @tailrec def rec(ix: Int = 0): R = {
      def appendEncoded(byte: Byte): Unit = r ~~ '%' ~~ hexDigit(byte >>> 4) ~~ hexDigit(byte)
      if (ix < string.length) {
        string.charAt(ix) match {
          case c if is(c, keep)     ⇒ r ~~ c
          case ' ' if replaceSpaces ⇒ r ~~ '+'
          case c if c <= 127        ⇒ appendEncoded(c.toByte)
          case c                    ⇒ c.toString.getBytes(charset).foreach(appendEncoded)
        }
        rec(ix + 1)
      } else r
    }
    rec()
  }

  private[http] def decode(string: String, charset: Charset): String = {
    val ix = string.indexOf('%')
    if (ix >= 0) decode(string, charset, ix)() else string
  }

  @tailrec
  private[http] def decode(string: String, charset: Charset, ix: Int)(sb: JStringBuilder = new JStringBuilder(string.length).append(string, 0, ix)): String =
    if (ix < string.length) string.charAt(ix) match {
      case '%' ⇒
        def intValueOfHexWord(i: Int) = {
          def intValueOfHexChar(j: Int) = {
            val c = string.charAt(j)
            if (is(c, HEX_DIGIT)) hexValue(c)
            else throw new IllegalArgumentException("Illegal percent-encoding at pos " + j)
          }
          intValueOfHexChar(i) * 16 + intValueOfHexChar(i + 1)
        }

        var lastPercentSignIndexPlus3 = ix + 3
        while (lastPercentSignIndexPlus3 < string.length && string.charAt(lastPercentSignIndexPlus3) == '%')
          lastPercentSignIndexPlus3 += 3
        val bytesCount = (lastPercentSignIndexPlus3 - ix) / 3
        val bytes = new Array[Byte](bytesCount)

        @tailrec def decodeBytes(i: Int = 0, oredBytes: Int = 0): Int =
          if (i < bytesCount) {
            val byte = intValueOfHexWord(ix + 3 * i + 1)
            bytes(i) = byte.toByte
            decodeBytes(i + 1, oredBytes | byte)
          } else oredBytes

        if ((decodeBytes() >> 7) != 0) { // if non-ASCII chars are present we need to involve the charset for decoding
          sb.append(new String(bytes, charset))
        } else {
          @tailrec def appendBytes(i: Int = 0): Unit =
            if (i < bytesCount) { sb.append(bytes(i).toChar); appendBytes(i + 1) }
          appendBytes()
        }
        decode(string, charset, lastPercentSignIndexPlus3)(sb)

      case x ⇒ decode(string, charset, ix + 1)(sb.append(x))
    }
    else sb.toString

  private[http] def normalizeScheme(scheme: String): String = {
    @tailrec def verify(ix: Int = scheme.length - 1, allowed: Int = ALPHA, allLower: Boolean = true): Int =
      if (ix >= 0) {
        val c = scheme.charAt(ix)
        if (is(c, allowed)) verify(ix - 1, ALPHA | DIGIT | PLUS | DASH | DOT, allLower && !is(c, UPPER_ALPHA)) else ix
      } else if (allLower) -1 else -2
    verify() match {
      case -2 ⇒ scheme.toLowerCase
      case -1 ⇒ scheme
      case ix ⇒ fail("Invalid URI scheme, unexpected character at pos $ix ('" + scheme.charAt(ix) + "')")
    }
  }

  private[http] def normalizePort(port: Int, scheme: String): Int =
    if ((port >> 16) == 0)
      if (port != 0 && defaultPorts(scheme) == port) 0 else port
    else fail("Invalid port " + port)

  private[http] def verifyPath(path: Path, scheme: String, host: Host): Path = {
    if (host.isEmpty) {
      if (path.startsWithSlash && path.tail.startsWithSlash)
        fail("""The path of an URI without authority must not begin with "//"""")
    } else if (path.startsWithSegment)
      fail("The path of an URI containing an authority must either be empty or start with a '/' (slash) character")
    path
  }

  private[http] def collapseDotSegments(path: Path): Path = {
    @tailrec def hasDotOrDotDotSegment(p: Path): Boolean = p match {
      case Path.Empty ⇒ false
      case Path.Segment(".", _) | Path.Segment("..", _) ⇒ true
      case _ ⇒ hasDotOrDotDotSegment(p.tail)
    }
    // http://tools.ietf.org/html/rfc3986#section-5.2.4
    @tailrec def process(input: Path, output: Path = Path.Empty): Path = {
      import Path._
      input match {
        case Path.Empty                       ⇒ output.reverse
        case Segment("." | "..", Slash(tail)) ⇒ process(tail, output)
        case Slash(Segment(".", tail))        ⇒ process(if (tail.isEmpty) Path./ else tail, output)
        case Slash(Segment("..", tail)) ⇒ process(
          input = if (tail.isEmpty) Path./ else tail,
          output =
            if (output.startsWithSegment)
              if (output.tail.startsWithSlash) output.tail.tail else tail
            else output)
        case Segment("." | "..", tail) ⇒ process(tail, output)
        case Slash(tail)               ⇒ process(tail, Slash(output))
        case Segment(string, tail)     ⇒ process(tail, string :: output)
      }
    }
    if (hasDotOrDotDotSegment(path)) process(path) else path
  }

  private[http] def fail(summary: String, detail: String = "") =
    throw new IllegalUriException(ErrorInfo(summary, detail))

  private[http] class Impl private (scheme: String, authority: Authority, path: Path, query: Query,
                                    fragment: Option[String]) extends Uri(scheme, authority, path, query, fragment) {
    def isEmpty = false
  }

  private[http] object Impl {
    def apply(scheme: String, authority: Authority, path: Path, query: Query, fragment: Option[String]): Uri =
      if (path.isEmpty && scheme.isEmpty && authority.isEmpty && query.isEmpty && fragment.isEmpty) Empty
      else new Impl(scheme, authority, path, query, fragment)
    def apply(scheme: String, userinfo: String, host: Host, port: Int, path: Path, query: Query,
              fragment: Option[String]): Uri =
      apply(scheme, Authority(host, normalizePort(port, scheme), userinfo), path, query, fragment)
  }
}<|MERGE_RESOLUTION|>--- conflicted
+++ resolved
@@ -301,15 +301,9 @@
     def head: Head
     def tail: Path
     def length: Int
-<<<<<<< HEAD
-    def charCount: Int
+    def charCount: Int // count of decoded (!) chars, i.e. the ones contained directly in this high-level model
     def render[R <: Rendering](r: R): R = render(r, UTF8, encodeFirstSegmentColons = false)
     def render[R <: Rendering](r: R, charset: Charset, encodeFirstSegmentColons: Boolean): R
-=======
-    def charCount: Int // count of decoded (!) chars, i.e. the ones contained directly in this high-level model
-    def render[R <: Rendering](r: R): r.type = render(r, UTF8, encodeFirstSegmentColons = false)
-    def render[R <: Rendering](r: R, charset: Charset, encodeFirstSegmentColons: Boolean): r.type
->>>>>>> fad2afd1
     def ::(c: Char): Path = { require(c == '/'); Path.Slash(this) }
     def ::(segment: String): Path
     def +(pathString: String): Path = this ++ Path(pathString)
