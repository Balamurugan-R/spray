/*
 * Copyright © 2011-2013 the spray project <http://spray.io>
 *
 * Licensed under the Apache License, Version 2.0 (the "License");
 * you may not use this file except in compliance with the License.
 * You may obtain a copy of the License at
 *
 * http://www.apache.org/licenses/LICENSE-2.0
 *
 * Unless required by applicable law or agreed to in writing, software
 * distributed under the License is distributed on an "AS IS" BASIS,
 * WITHOUT WARRANTIES OR CONDITIONS OF ANY KIND, either express or implied.
 * See the License for the specific language governing permissions and
 * limitations under the License.
 */

package spray.can.server

<<<<<<< HEAD
import akka.util.Duration
import akka.io.{ ExtraStrategies, IO, Tcp }
=======
import scala.concurrent.duration._
import akka.io.{ IO, Tcp }
>>>>>>> 4d711d8e
import akka.actor._
import spray.can.server.StatsSupport.StatsHolder
import spray.can.{ HttpExt, Http }
import spray.io.TickGenerator.Tick
import spray.util.Timestamp

private[can] class HttpListener(bindCommander: ActorRef,
                                bind: Http.Bind,
                                httpSettings: HttpExt#Settings) extends Actor with ActorLogging {
  import context.system
  import bind._

  private val connectionCounter = Iterator from 0
  private val settings = bind.settings getOrElse ServerSettings(system)
  private val statsHolder = if (settings.statsSupport) Some(new StatsHolder) else None
  private val pipelineStage = HttpServerConnection.pipelineStage(settings, statsHolder)

  context.watch(listener)

  log.debug("Binding to {}", endpoint)

  IO(Tcp) ! Tcp.Bind(self, endpoint, backlog, options)

  context.setReceiveTimeout(settings.bindTimeout)

  // we cannot sensibly recover from crashes
  override def supervisorStrategy = ExtraStrategies.stoppingStrategy

  def receive = binding

  def binding: Receive = {
    case x: Tcp.Bound ⇒
      log.info("Bound to {}", endpoint)
      bindCommander ! x
      context.resetReceiveTimeout()
      context.become(connected(sender))

    case Tcp.CommandFailed(_: Tcp.Bind) ⇒
      log.warning("Bind to {} failed", endpoint)
      bindCommander ! Http.CommandFailed(bind)
      context.stop(self)

    case ReceiveTimeout ⇒
      log.warning("Bind to {} failed, timeout {} expired", endpoint, settings.bindTimeout)
      bindCommander ! Http.CommandFailed(bind)
      context.stop(self)

    case Http.Unbind(_) ⇒ // no children possible, so no reason to note the timeout
      log.info("Bind to {} aborted", endpoint)
      bindCommander ! Http.CommandFailed(bind)
      context.become(bindingAborted(Set(sender)))
  }
  /** Waiting for the bind to execute to close it down instantly afterwards */
  def bindingAborted(unbindCommanders: Set[ActorRef]): Receive = {
    case _: Tcp.Bound ⇒ unbind(sender, unbindCommanders, Duration.Zero)
    case Tcp.CommandFailed(_: Tcp.Bind) ⇒
      unbindCommanders foreach (_ ! Http.Unbound)
      context.stop(self)

    case ReceiveTimeout ⇒
      unbindCommanders foreach (_ ! Http.Unbound)
      context.stop(self)

    case Http.Unbind(_) ⇒ context.become(bindingAborted(unbindCommanders + sender))
  }

  def connected(tcpListener: ActorRef): Receive = {
    case Tcp.Connected(remoteAddress, localAddress) ⇒
      val conn = sender
      context.actorOf(
        props = Props(new HttpServerConnection(conn, listener, pipelineStage, remoteAddress, localAddress, settings))
          .withDispatcher(httpSettings.ConnectionDispatcher),
        name = connectionCounter.next().toString)

    case Http.GetStats            ⇒ statsHolder foreach { holder ⇒ sender ! holder.toStats }
    case Http.ClearStats          ⇒ statsHolder foreach { _.clear() }

    case Http.Unbind(timeout)     ⇒ unbind(tcpListener, Set(sender), timeout)

    case _: Http.ConnectionClosed ⇒
    // ignore, we receive this event when the user didn't register the handler within the registration timeout period
  }

  def unbind(tcpListener: ActorRef, unbindCommanders: Set[ActorRef], timeout: Duration): Unit = {
    tcpListener ! Tcp.Unbind
    context.setReceiveTimeout(settings.unbindTimeout)
    context.become(unbinding(unbindCommanders, timeout))
  }

  def unbinding(commanders: Set[ActorRef], gracePeriodTimeout: Duration): Receive = {
    case Tcp.Unbound ⇒ // normal path
      log.info("Unbound from {}", endpoint)
      commanders foreach (_ ! Http.Unbound)
      if (context.children.isEmpty) context.stop(self)
      else {
        context.setReceiveTimeout(Duration.Undefined)
        self ! Tick
        context.become(gracePeriod(Timestamp.now + gracePeriodTimeout))
      }

    case ReceiveTimeout ⇒
      log.warning("Unbinding from {} failed, timeout {} expired, stopping", endpoint, settings.unbindTimeout)
      commanders foreach (_ ! Http.CommandFailed(Http.Unbind))
      context.stop(self)

    case Http.Unbind(timeout) ⇒
      // a latter Unbind overrides a previous timeout
      context.become(unbinding(commanders + sender, timeout))
  }
  /** Wait for a last grace period to expire before shutting us (and our children down) */
  def gracePeriod(timeout: Timestamp): Receive = {
    case Tick ⇒
      if (timeout.isPast || context.children.isEmpty) context.stop(self)
      else context.system.scheduler.scheduleOnce(1.second, self, Tick)(context.dispatcher)
  }
}<|MERGE_RESOLUTION|>--- conflicted
+++ resolved
@@ -16,13 +16,9 @@
 
 package spray.can.server
 
-<<<<<<< HEAD
+import java.util.concurrent.TimeUnit
 import akka.util.Duration
 import akka.io.{ ExtraStrategies, IO, Tcp }
-=======
-import scala.concurrent.duration._
-import akka.io.{ IO, Tcp }
->>>>>>> 4d711d8e
 import akka.actor._
 import spray.can.server.StatsSupport.StatsHolder
 import spray.can.{ HttpExt, Http }
@@ -118,7 +114,7 @@
       commanders foreach (_ ! Http.Unbound)
       if (context.children.isEmpty) context.stop(self)
       else {
-        context.setReceiveTimeout(Duration.Undefined)
+        context.resetReceiveTimeout()
         self ! Tick
         context.become(gracePeriod(Timestamp.now + gracePeriodTimeout))
       }
@@ -136,6 +132,6 @@
   def gracePeriod(timeout: Timestamp): Receive = {
     case Tick ⇒
       if (timeout.isPast || context.children.isEmpty) context.stop(self)
-      else context.system.scheduler.scheduleOnce(1.second, self, Tick)(context.dispatcher)
+      else context.system.scheduler.scheduleOnce(Duration(1, TimeUnit.SECONDS), self, Tick)
   }
 }