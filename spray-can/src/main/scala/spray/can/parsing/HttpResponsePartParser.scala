/*
 * Copyright © 2011-2013 the spray project <http://spray.io>
 *
 * Licensed under the Apache License, Version 2.0 (the "License");
 * you may not use this file except in compliance with the License.
 * You may obtain a copy of the License at
 *
 * http://www.apache.org/licenses/LICENSE-2.0
 *
 * Unless required by applicable law or agreed to in writing, software
 * distributed under the License is distributed on an "AS IS" BASIS,
 * WITHOUT WARRANTIES OR CONDITIONS OF ANY KIND, either express or implied.
 * See the License for the specific language governing permissions and
 * limitations under the License.
 */

package spray.can.parsing

import scala.annotation.tailrec
import akka.util.ByteString
import spray.http._
import HttpHeaders._
import StatusCodes._
import CharUtils._

class HttpResponsePartParser(_settings: ParserSettings)(_headerParser: HttpHeaderParser = HttpHeaderParser(_settings))
    extends HttpMessagePartParser[HttpResponsePart](_settings, _headerParser) {

  private[this] var isResponseToHeadRequest: Boolean = false
  private[this] var statusCode: StatusCode = StatusCodes.OK

  def copyWith(warnOnIllegalHeader: ErrorInfo ⇒ Unit): HttpResponsePartParser =
    new HttpResponsePartParser(settings)(headerParser.copyWith(warnOnIllegalHeader))

  def startResponse(requestMethod: HttpMethod): Unit = {
    isResponseToHeadRequest = requestMethod == HttpMethods.HEAD
    parse = super.apply
  }

  override def apply(input: ByteString): Result[HttpResponsePart] = fail("Unexpected server response")

  def parseMessage(input: ByteString): Result[HttpResponsePart] = {
    var cursor = parseProtocol(input)
    if (byteChar(input, cursor) == ' ') {
      cursor = parseStatusCode(input, cursor + 1)
      cursor = parseReason(input, cursor)()
      parseHeaderLines(input, cursor) match {
        case _: Result.Expect100Continue ⇒ fail("'Expect: 100-continue' is not allowed in HTTP responses")
        case result                      ⇒ result
      }
    } else badProtocol
  }

  def badProtocol = throw new ParsingException("The server-side HTTP version is not supported")

  def parseStatusCode(input: ByteString, cursor: Int): Int = {
    def badStatusCode = throw new ParsingException("Illegal response status code")
    def intValue(offset: Int): Int = {
      val c = byteChar(input, cursor + offset)
      if (isDigit(c)) c - '0' else badStatusCode
    }
    if (byteChar(input, cursor + 3) == ' ') {
      val code = intValue(0) * 100 + intValue(1) * 10 + intValue(2)
      statusCode =
        if (code != 200) StatusCodes.getForKey(code) match {
          case Some(x) ⇒ x
          case None    ⇒ badStatusCode
        }
        else StatusCodes.OK
      cursor + 4
    } else badStatusCode
  }

  @tailrec private def parseReason(input: ByteString, startIx: Int)(cursor: Int = startIx): Int =
    if (cursor - startIx <= settings.maxResponseReasonLength)
      if (byteChar(input, cursor) == '\r' && byteChar(input, cursor + 1) == '\n') cursor + 2
      else parseReason(input, startIx)(cursor + 1)
    else throw new ParsingException("Response reason phrase exceeds the configured limit of " +
      settings.maxResponseReasonLength + " characters")

  // http://tools.ietf.org/html/draft-ietf-httpbis-p1-messaging-22#section-3.3
  def parseEntity(headers: List[HttpHeader], input: ByteString, bodyStart: Int, clh: Option[`Content-Length`],
                  cth: Option[`Content-Type`], teh: Option[`Transfer-Encoding`], hostHeaderPresent: Boolean,
                  closeAfterResponseCompletion: Boolean): Result[HttpResponsePart] = {
    def entityExpected: Boolean =
      !isResponseToHeadRequest && {
        statusCode match {
          case _: Informational | NoContent | NotModified ⇒ false
          case _ ⇒ true
        }
      }

    if (entityExpected) {
      teh match {
        case Some(te) if te.encodings.size == 1 && te.hasChunked ⇒
          if (clh.isEmpty) {
            parse = parseChunk(closeAfterResponseCompletion)
            Result.Ok(ChunkedResponseStart(message(headers, HttpEntity.Empty)), drop(input, bodyStart), closeAfterResponseCompletion)
          } else fail("A chunked request must not contain a Content-Length header.")

        case Some(te) ⇒ fail(te.toString + " is not supported by this client")

        case None ⇒ clh match {
          case Some(`Content-Length`(contentLength)) ⇒
            if (contentLength == 0) {
              parse = this
              Result.Ok(message(headers, HttpEntity.Empty), drop(input, bodyStart), closeAfterResponseCompletion)
            } else if (contentLength <= settings.maxContentLength)
              parseFixedLengthBody(headers, input, bodyStart, contentLength, cth, closeAfterResponseCompletion)
            else fail("Response Content-Length " + contentLength + " exceeds the configured limit of " +
              settings.maxContentLength)

          case None ⇒ parseToCloseBody(headers, input, bodyStart, cth)
        }
      }
    } else {
      parse = this
      Result.Ok(message(headers, HttpEntity.Empty), drop(input, bodyStart), closeAfterResponseCompletion)
    }
  }

  def parseToCloseBody(headers: List[HttpHeader], input: ByteString, bodyStart: Int,
<<<<<<< HEAD
                       cth: Option[`Content-Type`]): Result[HttpResponse] = {
    if (input.length - bodyStart <= settings.maxContentLength) {
      parse = { more ⇒
        if (more.isEmpty) {
          parse = this
          val part = message(headers, entity(cth, input.iterator.drop(bodyStart).toArray[Byte]))
          Result.Ok(part, ByteString.empty, closeAfterResponseCompletion = true)
        } else parseToCloseBody(headers, input ++ more, bodyStart, cth)
      }
      Result.NeedMoreData
    } else fail("Response entity exceeds the configured limit of " + settings.maxContentLength + " bytes")
=======
                       cth: Option[`Content-Type`]): Result[HttpResponsePart] = {
    val currentBodySize = input.length - bodyStart

    if (currentBodySize <= settings.maxContentLength) {
      if (currentBodySize >= settings.autoChunkingThreshold) {
        parse = autoChunkToCloseBody
        Result.Ok(chunkStartMessage(headers), input.drop(bodyStart).compact, closeAfterResponseCompletion = true)
      } else {
        parse = { more ⇒
          if (more.isEmpty) {
            parse = this
            val part = message(headers, entity(cth, input drop bodyStart))
            Result.Ok(part, CompactByteString.empty, closeAfterResponseCompletion = true)
          } else parseToCloseBody(headers, input ++ more, bodyStart, cth)
        }
        Result.NeedMoreData
      }
    } else fail(s"Response entity exceeds the configured limit of ${settings.maxContentLength} bytes")
>>>>>>> ac77fee6
  }
  def autoChunkToCloseBody: CompactByteString ⇒ Result[HttpResponsePart] = { more ⇒
    val part =
      if (more.isEmpty) {
        parse = this
        ChunkedMessageEnd
      } else MessageChunk(HttpData(more))
    Result.Ok(part, CompactByteString.empty, closeAfterResponseCompletion = true)
  }

  def message(headers: List[HttpHeader], entity: HttpEntity): HttpResponse =
    HttpResponse(statusCode, entity, headers, protocol)

  def chunkStartMessage(headers: List[HttpHeader]): ChunkedResponseStart =
    ChunkedResponseStart(message(headers, HttpEntity.Empty))
}<|MERGE_RESOLUTION|>--- conflicted
+++ resolved
@@ -120,19 +120,6 @@
   }
 
   def parseToCloseBody(headers: List[HttpHeader], input: ByteString, bodyStart: Int,
-<<<<<<< HEAD
-                       cth: Option[`Content-Type`]): Result[HttpResponse] = {
-    if (input.length - bodyStart <= settings.maxContentLength) {
-      parse = { more ⇒
-        if (more.isEmpty) {
-          parse = this
-          val part = message(headers, entity(cth, input.iterator.drop(bodyStart).toArray[Byte]))
-          Result.Ok(part, ByteString.empty, closeAfterResponseCompletion = true)
-        } else parseToCloseBody(headers, input ++ more, bodyStart, cth)
-      }
-      Result.NeedMoreData
-    } else fail("Response entity exceeds the configured limit of " + settings.maxContentLength + " bytes")
-=======
                        cth: Option[`Content-Type`]): Result[HttpResponsePart] = {
     val currentBodySize = input.length - bodyStart
 
@@ -145,21 +132,20 @@
           if (more.isEmpty) {
             parse = this
             val part = message(headers, entity(cth, input drop bodyStart))
-            Result.Ok(part, CompactByteString.empty, closeAfterResponseCompletion = true)
+            Result.Ok(part, ByteString.empty, closeAfterResponseCompletion = true)
           } else parseToCloseBody(headers, input ++ more, bodyStart, cth)
         }
         Result.NeedMoreData
       }
-    } else fail(s"Response entity exceeds the configured limit of ${settings.maxContentLength} bytes")
->>>>>>> ac77fee6
+    } else fail("Response entity exceeds the configured limit of " + settings.maxContentLength + " bytes")
   }
-  def autoChunkToCloseBody: CompactByteString ⇒ Result[HttpResponsePart] = { more ⇒
+  def autoChunkToCloseBody: ByteString ⇒ Result[HttpResponsePart] = { more ⇒
     val part =
       if (more.isEmpty) {
         parse = this
         ChunkedMessageEnd
       } else MessageChunk(HttpData(more))
-    Result.Ok(part, CompactByteString.empty, closeAfterResponseCompletion = true)
+    Result.Ok(part, ByteString.empty, closeAfterResponseCompletion = true)
   }
 
   def message(headers: List[HttpHeader], entity: HttpEntity): HttpResponse =
