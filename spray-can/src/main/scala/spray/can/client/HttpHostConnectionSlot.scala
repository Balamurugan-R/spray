/*
 * Copyright (C) 2011-2013 spray.io
 *
 * Licensed under the Apache License, Version 2.0 (the "License");
 * you may not use this file except in compliance with the License.
 * You may obtain a copy of the License at
 *
 * http://www.apache.org/licenses/LICENSE-2.0
 *
 * Unless required by applicable law or agreed to in writing, software
 * distributed under the License is distributed on an "AS IS" BASIS,
 * WITHOUT WARRANTIES OR CONDITIONS OF ANY KIND, either express or implied.
 * See the License for the specific language governing permissions and
 * limitations under the License.
 */

package spray.can.client

import scala.collection.immutable
import scala.collection.immutable.Queue
import akka.util.Duration
import akka.actor._
<<<<<<< HEAD
import akka.io.{ ExtraStrategies, Inet }
import spray.util.SprayActorLogging
=======
import akka.io.Inet
>>>>>>> 04729585
import spray.can.client.HttpHostConnector._
import spray.can.Http
import spray.io.ClientSSLEngineProvider
import spray.http._

private[client] class HttpHostConnectionSlot(host: String, port: Int,
                                             sslEncryption: Boolean,
                                             options: immutable.Traversable[Inet.SocketOption],
                                             idleTimeout: Duration,
                                             clientConnectionSettingsGroup: ActorRef)(implicit sslEngineProvider: ClientSSLEngineProvider)
    extends Actor with ActorLogging {

  // we cannot sensibly recover from crashes
  override def supervisorStrategy() = ExtraStrategies.stoppingStrategy

  def receive: Receive = unconnected

  def unconnected: Receive = {
    context.setReceiveTimeout(idleTimeout)

    {
      case ctx: RequestContext ⇒
        log.debug("Attempting new connection to {}:{}", host, port)
        clientConnectionSettingsGroup ! Http.Connect(host, port, sslEncryption, None, options, None)
        context.resetReceiveTimeout()
        context.become(connecting(Queue(ctx)))

      case _: Http.CloseCommand ⇒ context.stop(self)

      case ReceiveTimeout ⇒
        log.debug("Initiating idle shutdown")
        context.parent ! DemandIdleShutdown
        context.become { // after having initiated our shutdown we must bounce all requests
          case ctx: RequestContext  ⇒ context.parent ! ctx
          case _: Http.CloseCommand ⇒ context.stop(self)
        }

      case Terminated(conn) ⇒
      // ignore, may happen if in closing we unwatch too late
      // and this message is already in the mailbox
    }
  }

  def connecting(openRequests: Queue[RequestContext], aborted: Option[Http.CloseCommand] = None): Receive = {
    case _: Http.Connected if aborted.isDefined ⇒
      sender ! aborted.get
      openRequests foreach clear("Connection actively closed", retry = false)
      context.become(terminating(context.watch(sender)))

    case _: Http.Connected ⇒
      log.debug("Connection to {}:{} established, dispatching {} pending requests", host, port, openRequests.size)
      openRequests foreach dispatchToServer(sender)
      context.become(connected(context.watch(sender), openRequests))

    case ctx: RequestContext    ⇒ context.become(connecting(openRequests.enqueue(ctx)))

    case cmd: Http.CloseCommand ⇒ context.become(connecting(openRequests, aborted = Some(cmd)))

    case _: Http.CommandFailed ⇒
      log.debug("Connection attempt failed")
      val error = new Http.ConnectionAttemptFailedException(host, port)
      openRequests foreach clear(error, retry = false)
      if (aborted.isEmpty) {
        context.parent ! Disconnected(openRequests.size)
        context.become(unconnected)
      } else context.stop(self)
  }

  def connected(httpConnection: ActorRef, openRequests: Queue[RequestContext],
                closeAfterResponseEnd: Boolean = false): Receive = {
    case part: HttpResponsePart if openRequests.nonEmpty ⇒
      val RequestContext(request, _, commander) = openRequests.head
      if (log.isDebugEnabled) log.debug("Delivering {} for {}", formatResponse(part), format(request))
      commander ! part
      def handleResponseCompletion(): Unit = {
        context.parent ! RequestCompleted
        context.become(connected(httpConnection, openRequests.tail))
      }
      part match {
        case x: HttpResponse ⇒ handleResponseCompletion()
        case ChunkedResponseStart(x: HttpResponse) ⇒
          context.become(connected(httpConnection, openRequests, x.connectionCloseExpected))
        case _: MessageChunk      ⇒ // nothing to do
        case _: ChunkedMessageEnd ⇒ handleResponseCompletion()
      }

    case x: HttpResponsePart ⇒
      log.warning("Received unexpected response for non-existing request: {}, dropping", x)

    case ctx: RequestContext ⇒
      dispatchToServer(httpConnection)(ctx)
      context.become(connected(httpConnection, openRequests.enqueue(ctx), closeAfterResponseEnd))

    case ev @ Http.SendFailed(part) ⇒
      log.debug("Sending {} failed, closing connection", format(part))
      httpConnection ! Http.Close
      context.become(closing(httpConnection, openRequests, "Error sending request (part)", retry = true))

    case ev: Http.CommandFailed ⇒
      log.debug("Received {}, closing connection", ev)
      httpConnection ! Http.Close
      context.become(closing(httpConnection, openRequests, "Command error", retry = true))

    case ev @ Timedout(part) ⇒
      log.debug("{} timed out, closing connection", format(part))
      context.become(closing(httpConnection, openRequests, new Http.RequestTimeoutException(part, format(part) + " timed out"), retry = true))

    case cmd: Http.CloseCommand ⇒
      httpConnection ! cmd
      openRequests foreach clear("Connection actively closed (" + cmd + ")", retry = false)
      context.become(terminating(httpConnection))

    case ev: Http.ConnectionClosed ⇒
      context.parent ! Disconnected(openRequests.size)
      val errorMsgForOpenRequests = ev match {
        case Http.PeerClosed ⇒ "Premature connection close (the server doesn't appear to support request pipelining)"
        case x               ⇒ x.toString
      }
      openRequests foreach clear(errorMsgForOpenRequests, retry = true)
      context.unwatch(httpConnection)
      context.become(unconnected)

    case Terminated(`httpConnection`) ⇒
      context.parent ! Disconnected(openRequests.size)
      openRequests foreach clear("Unexpected connection termination", retry = true)
      context.become(unconnected)
  }

  def closing(httpConnection: ActorRef, openRequests: Queue[RequestContext], error: String, retry: Boolean): Receive =
    closing(httpConnection, openRequests, new Http.ConnectionException(error), retry)

  def closing(httpConnection: ActorRef, openRequests: Queue[RequestContext], error: Http.ConnectionException,
              retry: Boolean): Receive = {

    case ev @ (_: Http.ConnectionClosed | Terminated(`httpConnection`)) ⇒
      context.parent ! Disconnected(openRequests.size)
      openRequests foreach clear(error, retry)
      context.unwatch(httpConnection)
      context.become(unconnected)
  }

  def terminating(httpConnection: ActorRef): Receive = {
    case _: Http.ConnectionClosed     ⇒ // ignore
    case Terminated(`httpConnection`) ⇒ context.stop(self)
  }

  def clear(error: String, retry: Boolean): RequestContext ⇒ Unit = clear(new Http.ConnectionException(error), retry)

  def clear(error: Http.ConnectionException, retry: Boolean): RequestContext ⇒ Unit = {
    case ctx @ RequestContext(request, retriesLeft, _) if retry && request.canBeRetried && retriesLeft > 0 ⇒
      log.warning("{} in response to {} with {} retries left, retrying...", error.getMessage, format(request), retriesLeft)
      context.parent ! ctx.copy(retriesLeft = retriesLeft - 1)

    case RequestContext(request, _, commander) ⇒
      log.warning("{} in response to {} with no retries left, dispatching error...", error.getMessage, format(request))
      commander ! Status.Failure(error)
  }

  def dispatchToServer(httpConnection: ActorRef)(ctx: RequestContext): Unit = {
    if (log.isDebugEnabled) log.debug("Dispatching {} across connection {}", format(ctx.request), httpConnection)
    httpConnection ! ctx.request
  }

  def format(part: HttpMessagePart) = part match {
    case x: HttpRequestPart with HttpMessageStart ⇒
      val request = x.message.asInstanceOf[HttpRequest]
      request.method + " request to " + request.uri
    case MessageChunk(body, _) ⇒ body.length.toString + " byte request chunk"
    case x                     ⇒ x.toString
  }

  def formatResponse(part: HttpResponsePart) = part match {
    case HttpResponse(status, _, _, _) ⇒ status.value.toString + " response"
    case ChunkedResponseStart(HttpResponse(status, _, _, _)) ⇒ status.value.toString + " response start"
    case MessageChunk(body, _) ⇒ body.length.toString + " byte response chunk"
    case x ⇒ x.toString
  }
}<|MERGE_RESOLUTION|>--- conflicted
+++ resolved
@@ -20,12 +20,7 @@
 import scala.collection.immutable.Queue
 import akka.util.Duration
 import akka.actor._
-<<<<<<< HEAD
 import akka.io.{ ExtraStrategies, Inet }
-import spray.util.SprayActorLogging
-=======
-import akka.io.Inet
->>>>>>> 04729585
 import spray.can.client.HttpHostConnector._
 import spray.can.Http
 import spray.io.ClientSSLEngineProvider
@@ -44,7 +39,7 @@
   def receive: Receive = unconnected
 
   def unconnected: Receive = {
-    context.setReceiveTimeout(idleTimeout)
+    if (idleTimeout.isFinite) context.setReceiveTimeout(idleTimeout)
 
     {
       case ctx: RequestContext ⇒
