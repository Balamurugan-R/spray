--- conflicted
+++ resolved
@@ -17,18 +17,14 @@
 package spray.caching
 
 import java.util.Random
-import java.util.concurrent.CountDownLatch
+import java.util.concurrent.{ TimeUnit, CountDownLatch }
 import akka.actor.ActorSystem
-<<<<<<< HEAD
-import akka.util.Duration
 import akka.dispatch.Future
-=======
-import scala.concurrent.Future
-import scala.concurrent.duration._
->>>>>>> af24d2fa
+import akka.util.duration._
 import org.specs2.mutable.Specification
 import org.specs2.matcher.Matcher
 import spray.util._
+import akka.util.Duration
 
 class ExpiringLruCacheSpec extends Specification {
   implicit val system = ActorSystem()
@@ -76,7 +72,7 @@
       cache.store.toString === "{2=B, 3=C, 4=D}"
     }
     "expire old entries" in {
-      val cache = lruCache[String](timeToLive = 75 millis span)
+      val cache = lruCache[String](timeToLive = Duration(75, TimeUnit.MILLISECONDS))
       cache(1)("A").await === "A"
       cache(2)("B").await === "B"
       Thread.sleep(50)
