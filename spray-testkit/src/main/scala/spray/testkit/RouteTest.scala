--- conflicted
+++ resolved
@@ -54,29 +54,19 @@
   def handled: Boolean = result.handled
   def response: HttpResponse = result.response
   def entity: HttpEntity = response.entity
-<<<<<<< HEAD
+  @deprecated("Use `responseAs` instead.", "1.0/1.1/1.2-RC1")
   def entityAs[T: Unmarshaller: ClassManifest]: T = entity.as[T].fold(error ⇒ failTest("Could not unmarshal response " +
     "to type '" + classManifest[T] + "' for `entityAs` assertion: " + error + "\n\nResponse was: " + response), identityFunc)
-=======
-  @deprecated("Use `responseAs` instead.", "1.0/1.1/1.2-RC1")
-  def entityAs[T: Unmarshaller: ClassTag]: T = entity.as[T].fold(error ⇒ failTest("Could not unmarshal response " +
-    s"to type '${implicitly[ClassTag[T]]}' for `entityAs` assertion: $error\n\nResponse was: $response"), identityFunc)
-  def responseAs[T: FromResponseUnmarshaller: ClassTag]: T = response.as[T].fold(error ⇒ failTest("Could not unmarshal response " +
-    s"to type '${implicitly[ClassTag[T]]}' for `responseAs` assertion: $error\n\nResponse was: $response"), identityFunc)
->>>>>>> 05a297c0
+  def responseAs[T: FromResponseUnmarshaller: ClassManifest]: T = response.as[T].fold(error ⇒ failTest("Could not unmarshal response " +
+    "to type '" + classManifest[T] + "' for `responseAs` assertion: " + error + "\n\nResponse was: " + response), identityFunc)
   def body: HttpEntity.NonEmpty = entity.toOption getOrElse failTest("Response has no body")
   def contentType: ContentType = body.contentType
   def mediaType: MediaType = contentType.mediaType
   def charset: HttpCharset = contentType.charset
   def definedCharset: Option[HttpCharset] = contentType.definedCharset
   def headers: List[HttpHeader] = response.headers
-<<<<<<< HEAD
   def header[T <: HttpHeader: ClassManifest]: Option[T] = response.header[T]
-  def header(name: String): Option[HttpHeader] = response.headers.mapFind(h ⇒ if (h.name == name) Some(h) else None)
-=======
-  def header[T <: HttpHeader: ClassTag]: Option[T] = response.header[T]
   def header(name: String): Option[HttpHeader] = response.headers.find(_.is(name.toLowerCase))
->>>>>>> 05a297c0
   def status: StatusCode = response.status
   def chunks: List[MessageChunk] = result.chunks
   def closingExtension: String = result.closingExtension
